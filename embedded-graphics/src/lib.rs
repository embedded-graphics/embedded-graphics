//! # Embedded graphics
//!
//! This crate aims to make drawing 2D graphics primitives super easy. It currently supports the
//! following:
//!
//! * [raw data images](./image/struct.Image.html)
//! * [BMP-format images](./image/struct.ImageBmp.html) (with `bmp` feature enabled)
//! * [TGA-format images](./image/struct.ImageTga.html) (with `tga` feature enabled)
//! * [Primitives](./primitives/index.html)
//!     * [Lines](./primitives/line/struct.Line.html)
//!     * [Rectangles (and squares)](./primitives/rectangle/struct.Rectangle.html)
//!     * [Circles](./primitives/circle/struct.Circle.html)
//!     * [Triangles](./primitives/triangle/struct.Triangle.html)
//! * [Text with multiple fonts](./fonts/index.html#types)
//!
//! You can also add your own objects by implementing `IntoIterator<Item = Pixel<C>>` to create an
//! iterator that [`Drawing#draw()`][`Drawing`] can consume.
//!
//! A core goal is to do the above without using any buffers; the crate should work without a
//! dynamic memory allocator and without pre-allocating large chunks of memory. To achieve this, it
//! takes an `Iterator` based approach, where pixel values and positions are calculated on the fly,
//! with the minimum of saved state. This allows the consuming application to use far less RAM at
//! little to no performance penalty.
//!
//! # Supported displays
//!
//! These are just some of the displays the community has added embedded_graphics support to. This
//! list is taken from the [dependent crates
//! list](https://crates.io/crates/embedded-graphics/reverse_dependencies) on crates.io so might be
//! missing some unpublished entries. Please [open an
//! issue](https://github.com/jamwaffles/embedded-graphics/issues/new) if there's a display driver
//! that should be added to this list.
//!
//! * [ili9341](https://crates.io/crates/ili9341): A platform agnostic driver to interface with the ILI9341 (and ILI9340C) TFT LCD display
//! * [ls010b7dh01](https://crates.io/crates/ls010b7dh01): A platform agnostic driver for the LS010B7DH01 memory LCD display
//! * [sh1106](https://crates.io/crates/sh1106): I2C driver for the SH1106 OLED display
//! * [ssd1306](https://crates.io/crates/ssd1306): I2C and SPI (4 wire) driver for the SSD1306 OLED display
//! * [ssd1322](https://crates.io/crates/ssd1322): Pure Rust driver for the SSD1322 OLED display chip
//! * [ssd1331](https://crates.io/crates/ssd1331): SPI (4 wire) driver for the SSD1331 OLED display
//! * [ssd1351](https://crates.io/crates/ssd1351): SSD1351 driver
//! * [ssd1675](https://crates.io/crates/ssd1675): Rust driver for the Solomon Systech SSD1675 e-Paper display (EPD) controller
//! * [st7735-lcd](https://crates.io/crates/st7735-lcd): Rust library for displays using the ST7735 driver
//!
//! # Simulator
//!
//! Embedded graphics comes with a [simulator]!
//!
//! ![It can display all sorts of embedded-graphics test code.](https://raw.githubusercontent.com/jamwaffles/embedded-graphics/master/assets/simulator-demo.png)
//!
//! Take a look at the [simulator examples] to see what
//! embedded_graphics can do, and how it might look on a display. You can run the examples like
//! this:
//!
//! ```bash
//! git clone https://github.com/jamwaffles/embedded-graphics.git
//! cd embedded-graphics
//!
//! cargo run -p embedded-graphics-simulator --example hello
//! ```
//!
//! [simulator]: https://github.com/jamwaffles/embedded-graphics/tree/c4f74c12dae9f0a0193fa48192f905a002bf8c9d/simulator
//! [simulator examples]: https://github.com/jamwaffles/embedded-graphics/tree/c4f74c12dae9f0a0193fa48192f905a002bf8c9d/simulator/examples
//!
//! # Crate features
//!
//! Add these to your `Cargo.toml` to turn on extra bits of functionality.
//!
//! * `nalgebra_support` - use the [Nalgebra](https://crates.io/crates/nalgebra) crate with `no_std`
//! support to enable conversions from `nalgebra::Vector2` to [`Point`] and [`Size`].
//! * `bmp` - use the [TinyBMP](https://crates.io/crates/tinybmp) crate for BMP image support.
//! * `tga` - use the [TinyTGA](https://crates.io/crates/tinytga) crate for TGA image support.
//!
//! # Examples
//!
//! ## Draw a circle and some text
//!
//! This example uses the [`Circle`] primitive and the [`Font6x8`] font to draw a filled circle and  some text over it on the screen.
//!
//! ```rust
//! use embedded_graphics::prelude::*;
//! use embedded_graphics::primitives::Circle;
//! use embedded_graphics::fonts::Font6x8;
//! use embedded_graphics::pixelcolor::Rgb565;
//! # use embedded_graphics::mock_display::MockDisplay;
//! # let mut display = MockDisplay::default();
//!
//! let c = Circle::new(Point::new(20, 20), 8).fill(Some(Rgb565::RED));
//! let t = Font6x8::render_str("Hello Rust!").fill(Some(Rgb565::GREEN)).translate(Point::new(20, 16));
//!
//! display.draw(c);
//! display.draw(t);
//! ```
//!
//! ## Draw a circle and some text
//!
//! To make life even easier, some handy [macros](#macros) are provided for drawing styled
//! primitives and text. Converting the example above, we get this:
//!
//! ```rust
//! use embedded_graphics::prelude::*;
//! use embedded_graphics::pixelcolor::Rgb565;
//! use embedded_graphics::{text_6x8, egcircle};
//! # use embedded_graphics::mock_display::MockDisplay;
//! # let mut display = MockDisplay::default();
//!
//! let c = egcircle!((20, 20), 8, fill = Some(Rgb565::RED));
//! let t = text_6x8!("Hello Rust!", fill = Some(Rgb565::GREEN)).translate(Point::new(20, 16));
//!
//! display.draw(c);
//! display.draw(t);
//! ```
//!
//! ## Chaining
//!
//! Items can be chained to build more complex graphics objects.
//!
//! ```rust
//! use embedded_graphics::prelude::*;
//! use embedded_graphics::pixelcolor::Rgb565;
//! use embedded_graphics::{text_6x8, egcircle, egrectangle};
//! # use embedded_graphics::mock_display::MockDisplay;
//!
//! fn build_thing(text: &'static str) -> impl Iterator<Item = Pixel<Rgb565>> {
//!     egrectangle!((0, 0), (40, 40)).into_iter()
//!         .chain(egcircle!((20, 20), 8, fill = Some(Rgb565::RED)))
//!         .chain(text_6x8!(text, fill = Some(Rgb565::GREEN)).translate(Point::new(20, 16)))
//! }
//!
//! fn main() {
//!     # let mut display = MockDisplay::default();
//!     display.draw(build_thing("Hello Rust!"));
//! }
//! ```
//!
//! # Implementing `embedded_graphics` in a driver
//!
//! To add support for embedded_graphics to a display driver, [`Drawing`] (and if possible
//! [`SizedDrawing`]) should be implemented. This allows all embedded_graphics objects to be
//! rendered by the display. See their [respective][`Drawing`] [docs][`SizedDrawing`] for
//! implementation details.
//!
//! [`Circle`]: ./primitives/circle/struct.Circle.html
//! [`Point`]: ./geometry/struct.Point.html
//! [`Size`]: ./geometry/struct.Size.html
//! [`Font6x8`]: ./fonts/type.Font6x8.html
//! [`Drawing`]: ./trait.Drawing.html
//! [`SizedDrawing`]: ./trait.SizedDrawing.html

#![doc(
    html_logo_url = "https://raw.githubusercontent.com/jamwaffles/embedded-graphics/01d2ea6e7053f9f79cab19d0c193a00dbdaea321/assets/logo.png"
)]
#![no_std]
#![deny(missing_docs)]
#![deny(missing_debug_implementations)]
#![deny(missing_copy_implementations)]
#![deny(trivial_casts)]
#![deny(trivial_numeric_casts)]
#![deny(unsafe_code)]
#![deny(unstable_features)]
#![deny(unused_import_braces)]
#![deny(unused_qualifications)]

#[cfg(feature = "nalgebra_support")]
extern crate nalgebra;

<<<<<<< HEAD
=======
mod check_readme;
pub mod coord;
>>>>>>> 353f8ad3
pub mod drawable;
pub mod fonts;
pub mod geometry;
pub mod image;
#[doc(hidden)]
pub mod mock_display;
pub mod pixelcolor;
pub mod prelude;
pub mod primitives;
pub mod style;
pub mod transform;

use crate::geometry::Dimensions;
use crate::pixelcolor::PixelColor;

/// To use this crate in a driver, `Drawing` must be implemented. This allows display drivers to
/// support all embedded_graphics objects through the `draw()` method.
///
/// Note that you should also implement [`SizedDrawing`] if the display supports partial updates.
///
/// Here's an example for an imaginary display that has a 64x64px framebuffer of 8 bit values that
/// communicates over a (simplified) SPI interface:
///
/// ```rust
/// use embedded_graphics::prelude::*;
/// use embedded_graphics::Drawing;
/// use embedded_graphics::egcircle;
/// use embedded_graphics::pixelcolor::{Gray8, GrayColor};
///
/// # struct SPI1;
/// #
/// # impl SPI1 {
/// #     pub fn send_bytes(&self, buf: &[u8]) -> Result<(), ()> {
/// #         Ok(())
/// #     }
/// # }
/// #
/// /// A fake display 64px x 64px where each pixel is stored as a single `u8`
/// struct ExampleDisplay {
///     framebuffer: [u8; 64 * 64],
///     iface: SPI1,
/// }
///
/// impl ExampleDisplay {
///     /// Send buffer to the display
///     pub fn flush(&self) -> Result<(), ()> {
///         self.iface.send_bytes(&self.framebuffer)
///     }
/// }
///
/// impl Drawing<Gray8> for ExampleDisplay {
///     /// Draw any item that can produce an iterator of `Pixel`s that have a colour defined as a `Gray8`
///     fn draw<T>(&mut self, item: T)
///     where
///         T: IntoIterator<Item = Pixel<Gray8>>,
///     {
///         for Pixel(coord, color) in item {
///             // Place an (x, y) pixel at the right index in the framebuffer
///             let index = coord[0] + (coord[1] * 64);
///
///             self.framebuffer[index as usize] = color.luma();
///         }
///     }
/// }
///
/// fn main() {
///     let mut display = ExampleDisplay {
///         framebuffer: [0; 4096],
///         iface: SPI1
///     };
///
///     // Draw a circle centered around `(32, 32)` with a radius of `10` and a white stroke
///     display.draw(egcircle!((32, 32), 10, stroke = Some(Gray8::WHITE)));
///
///     // Update the display
///     display.flush().expect("Failed to send data to display");
/// }
/// ```
///
/// [`SizedDrawing`]: ./trait.SizedDrawing.html
pub trait Drawing<C>
where
    C: PixelColor,
{
    /// Draw an object from an iterator over its pixels
    fn draw<T>(&mut self, item: T)
    where
        T: IntoIterator<Item = drawable::Pixel<C>>;
}

/// Very similar to the [`Drawing`] trait, but accepts drawable objects which have a known size
///
/// If the device used supports partial updates where only a given range of pixels is updated, you
/// should also implement `SizedDrawing` alongside [`Drawing`]. This trait is similar to `Drawing`,
/// but has a bound on [`Dimensions`](./drawable/trait.Dimensions.html) which provides methods for
/// getting the bounding box of the passed item to draw.
///
/// The example below shows a contrived implementation for a display that doesn't require a
/// framebuffer. It sends pixels one by one to over the SPI bus which isn't very efficient, but that
/// could be fixed by using a fixed length chunked buffering scheme.
///
/// ```rust
/// use embedded_graphics::egcircle;
/// use embedded_graphics::prelude::*;
/// use embedded_graphics::SizedDrawing;
/// use embedded_graphics::pixelcolor::{Gray8, GrayColor};
///
/// # struct SPI1;
/// #
/// # impl SPI1 {
/// #     pub fn send_bytes(&self, buf: &[u8]) -> Result<(), ()> {
/// #         Ok(())
/// #     }
/// #
/// #     pub fn send_command(&self, cmd: &[u8]) -> Result<(), ()> {
/// #         Ok(())
/// #     }
/// # }
/// #
/// /// A fake display 64px x 64px where each pixel is stored as a single `u8`
/// struct ExampleBufferlessDisplay {
///     iface: SPI1,
/// }
///
/// impl ExampleBufferlessDisplay {
///     /// Set draw area
///     pub fn set_draw_area(&self, x1: i32, y1: i32, x2: i32, y2: i32) -> Result<(), ()> {
///         // Some magic incantation to set a sub-area of the display to update
///         self.iface
///             .send_command(&[0xff, x1 as u8, y1 as u8, x2 as u8, y2 as u8])
///     }
/// }
///
/// impl SizedDrawing<Gray8> for ExampleBufferlessDisplay {
///     fn draw_sized<T>(&mut self, item: T)
///     where
///         T: IntoIterator<Item = Pixel<Gray8>> + Dimensions,
///     {
///         // Get bounding box `Point`s as `(u32, u32)`
///         let tl = item.top_left();
///         let br = item.bottom_right();
///
///         // Set a sub-area of the display to update
///         self.set_draw_area(tl[0], tl[1], br[0], br[1]);
///
///         // Send updated pixel one at a time. Could use a chunked buffer to make this more efficient.
///         // `coord` isn't used as the update area is the same as the item's bounding box which
///         // wraps the bytes automatically
///         for Pixel(_coord, color) in item {
///             self.iface.send_bytes(&[color.luma()]);
///         }
///     }
/// }
///
/// fn main() {
///     let mut display = ExampleBufferlessDisplay {
///         iface: SPI1
///     };
///
///     // Draw a circle centered around `(32, 32)` with a radius of `10` and a white stroke
///     display.draw_sized(egcircle!((32, 32), 10, stroke = Some(Gray8::WHITE)));
///
///     // No `flush()` is required as `draw_sized()` sends the bytes directly
/// }
/// ```
///
/// [`Drawing`]: ./trait.Drawing.html
/// [`SizedDrawing`]: ./trait.SizedDrawing.html
pub trait SizedDrawing<C>
where
    C: PixelColor + Clone,
{
    /// Draw an object from an iterator over its pixels
    fn draw_sized<T>(&mut self, item: T)
    where
        T: IntoIterator<Item = drawable::Pixel<C>> + Dimensions;
}<|MERGE_RESOLUTION|>--- conflicted
+++ resolved
@@ -163,11 +163,7 @@
 #[cfg(feature = "nalgebra_support")]
 extern crate nalgebra;
 
-<<<<<<< HEAD
-=======
 mod check_readme;
-pub mod coord;
->>>>>>> 353f8ad3
 pub mod drawable;
 pub mod fonts;
 pub mod geometry;
