--- conflicted
+++ resolved
@@ -21,21 +21,17 @@
     /// Text to draw
     text: &'a str,
 
-    /// Color
+    /// Fill Color of font
     color: u8,
 }
 
 impl<'a> Font<'a> for Font12x16<'a> {
-<<<<<<< HEAD
     fn render_str(text: &'a str, color: u8) -> Font12x16<'a> {
-        Self { pos: (0, 0), text, color }
-=======
-    fn render_str(text: &'a str) -> Font12x16<'a> {
         Self {
             pos: Coord::new(0, 0),
             text,
+            color
         }
->>>>>>> c677faf2
     }
 }
 
@@ -117,11 +113,7 @@
             let x = self.pos[0] + (CHAR_WIDTH * self.idx as u32) + self.char_walk_x;
             let y = self.pos[1] + self.char_walk_y;
 
-<<<<<<< HEAD
-            Some(((x, y), color))
-=======
-            Some((Coord::new(x, y), bit_value))
->>>>>>> c677faf2
+            Some((Coord::new(x, y), color))
         } else {
             None
         }
