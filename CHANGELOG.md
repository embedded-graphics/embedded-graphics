# Changelog

Embedded Graphics is a `no_std` library for adding graphics features to display drivers. It aims to use the minimum amount of memory for builtin graphics objects by leveraging Rust's iterators to avoid large allocations. It targets embedded environments, but can run anywhere like a Raspberry Pi up to full desktop machines.

## Unreleased/draft

TODO: Add links, move links from alpha.1 to alpha.2 when this changelog section is released
TODO: Rename occurrences of `Coord` and `UnsignedCoord` with `Point` and `Size` when #158 is merged

## Changes

- **(breaking)** Integration with Nalgebra through the `nalgebra_support` feature is now achieved by converting Nalgebra types into `Coord` or `UnsignedCoord` instead of Embedded Graphics aliasing `Coord` and `UnsignedCoord` to [`nalgebra::Vector2<i32>`] and [`nalgebra::Vector2<u32>`] respectively. Integration now requires calling `Coord::from(my_nalgebra_var)` or `my_nalgebra_var.into()`.

  The benefit of this change is to allow more integer primitive types in [`Vector2`]. Embedded Graphics should now support `u8`, `u16` and `u32` conversions to `UnsignedCoord`, and `u8`, `u16`, `i8`, `i16` and `i32` conversions to `Coord`. It also reduces coupling between Nalgebra and Embedded Graphics.

- **(breaking)** `Coord`s can no longer be created from `(u32, u32)`, `[u32; 2]` or `&[u32; 2]`; these conversions are dangerous as the full range of `u32` values cannot be represented by the `i32` used for storage inside `Coord`.

<<<<<<< HEAD
- **(breaking)** `Coord::clamp_positive` is removed.

- **(breaking)** `Coord` and `UnsignedCoord` are replaced by `Point` and `Size`.

- **(breaking)** `Pixel` now uses the signed `Point` type as the first element. Display drivers need to implement an additional check if `x` and `y` are greater or equal to zero.
=======
- **(breaking)** The image module has been rewritten to support big- and little-endian image formats. [`Image1BPP`], [`Image8BPP`] and [`Image16BPP`] are no longer available, and have been replaced with the single [`Image`] type. To migrate from the previous image types, use [`Image`] with a specified pixel color, like this:

  ```rust
  use embedded_graphics::{
    image::Image,
    pixelcolor::{BinaryColor, Gray8, Rgb565}
  };

  // Image1BPP
  let image: Image<BinaryColor> = Image::new(DATA, 12, 5);

  // Image8BPP
  let image: Image<Gray8> = Image::new(DATA, 12, 5);

  // Image16BPP
  let image: Image<Rgb565> = Image::new(DATA, 12, 5);
  ```

  There are other pixel color types available. Take a look at the [`pixelcolor`] module for a full list.

  If you need to specify an endianness for the image data (like when using multiple bytes per pixel), the [`ImageLE`] and [`ImageBE`] type aliases have been added.

[`pixelcolor`]: https://docs.rs/embedded-graphics/0.6.0-alpha.2/embedded_graphics/pixelcolor/index.html
[`image1bpp`]: https://docs.rs/embedded-graphics/0.5.1/embedded_graphics/image/type.Image1BPP.html
[`image8bpp`]: https://docs.rs/embedded-graphics/0.5.1/embedded_graphics/image/type.Image8BPP.html
[`image16bpp`]: https://docs.rs/embedded-graphics/0.5.1/embedded_graphics/image/type.Image16BPP.html
[`image`]: https://docs.rs/embedded-graphics/0.6.0-alpha.2/embedded_graphics/image/struct.Image.html
[`imagele`]: https://docs.rs/embedded-graphics/0.6.0-alpha.2/embedded_graphics/image/type.ImageLE.html
[`imagebe`]: https://docs.rs/embedded-graphics/0.6.0-alpha.2/embedded_graphics/image/type.ImageBE.html
[`nalgebra::vector2<i32>`]: https://docs.rs/nalgebra/0.18.0/nalgebra/base/type.Vector2.html
[`nalgebra::vector2<u32>`]: https://docs.rs/nalgebra/0.18.0/nalgebra/base/type.Vector2.html
[`vector2`]: https://docs.rs/nalgebra/0.18.0/nalgebra/base/type.Vector2.html

## Fixed

- The code examples `README.md` are now checked in CI during crate compilation. They were woefully outdated and have now been fixed.
>>>>>>> 80fa220f

## 0.6.0-alpha.1

Major breaking changes ahead! @rfuest has been hard at work making the colours story in Embedded Graphics much richer and easier to use.

As this is an alpha version, please give it a test and report back any issues you find!

### Changed

- **(breaking)** Added many colour types

## 0.5.2

Small doc fixes and other minor changes.

### Added

- Added low-effort Embedded Graphics logo for <https://docs.rs/embedded-graphics>

### Fixed

- Wrap `Coord` code example in backticks so it's rendered as code by Rustdoc

## 0.5.1

A couple of breaking changes around naming, mostly polish around public APIs

### Added

- The simulator is now [available on crates.io](https://crates.io/crates/embedded-graphics-simulator) as a standalone crate. You can now create simulated displays for testing out embedded_graphics code or showing off cool examples.

### Changed

- **(breaking)** Primitives macros have been renamed. This is primarily to fix conflicts with `std`'s `line!()` macro, but I thought I'd take the opportunity to make the names a bit better/more consistent at the same time:
  - `line` -> `egline`
  - `triangle` -> `egtriangle`
  - `rect` -> `egrectangle`
  - `circle` -> `egcircle`
- **(breaking)** The `Rect` primitive is now renamed to `Rectangle` to fit with the other non-truncated primitive names.

### Fixed

- The TGA example in the simulator now draws the image correctly

## 0.5.0

A big release, focussed on ergonomics. There are new macros to make drawing and positioning primitives and text much less noisy, as well as changes to the `Drawing` trait to remove the explicit `.into_iter()` call when passing objects to it.

### Added

- Add `SizedDrawing` trait. This is useful for displays that support partial screen updates. If the passed object has known dimensions (via the `Dimensions`) trait, a smaller draw area can be specified, reducing the number of bytes sent over the wire. This also opens up the possibility of bufferless display drivers!
- Macros for primitives, text, `UnsignedCoord` and `Coord`! This should make graphics-heavy code much quicker to write, and much cleaner to read. For example, to create a line and a circle:

  Code that looked like this:

  ```rust
  display.draw(
      Circle::new(Coord::new(10, 10), 10 as u32)
          .with_stroke(Some(0u8))
          .with_fill(Some(1u8))
          .into_iter(),
  );
  display.draw(
      Circle::new(Coord::new(10, 10), 10 as u32)
          .translate(Coord::new(10, 10))
          .with_stroke(Some(0u8))
          .with_fill(Some(0u8))
          .into_iter(),
  );
  display.draw(
      Rect::new(Coord::new(0, 0), Coord::new(64, 64))
          .translate(Coord::new(96 + 32, 32))
          .with_stroke(Some(0u8))
          .with_fill(Some(0u8))
          .into_iter(),
  );
  display.draw(
      Triangle::new(Coord::new(32, 0), Coord::new(0, 64), Coord::new(64, 64))
          .translate(Coord::new(96 * 2 + 16, 16))
          .with_stroke(Some(0u8))
          .with_fill(Some(1u8))
          .into_iter(),
  );
  ```

  Now looks like this:

  ```rust
  display.draw(circle!((10, 10), 10 as u32, stroke = Some(0u8), fill = Some(1u8)));
  display.draw(
      circle!((10, 10), 10 as u32, stroke = Some(0u8), fill = Some(0u8))
          .translate(icoord!(10, 10)),
  );
  display.draw(
      rect!((0, 0), (64, 64), stroke = Some(0u8), fill = Some(1u8))
          .translate(icoord!(96 + 16, 16)),
  );
  display.draw(
      triangle!(
          (32, 0),
          (0, 64),
          (64, 64),
          stroke = Some(0u8),
          fill = Some(1u8)
      )
      .translate(icoord!(96 * 2 + 16, 16)),
  );
  ```

- Added `pixelcolor::RGB565` to make working with displays and images in the common [RGB565](http://www.barth-dev.de/online/rgb565-color-picker/) pixel format.

### Changed

- `Drawing#draw` now accepts `IntoIterator` instead of `Iter`.

  **This is a breaking change for driver implementors. Client code should still be fine, as `.into_iter()` can still be called.**

  This allows passing of embedded_graphics objects without having to explicitly call `.into_iter`:

  ```rust
  // Before (still works)
  display.draw(
      Circle::new(Coord::new(10, 10), 10 as u32)
        .into_iter()
  );

  // After
  display.draw(
      Circle::new(Coord::new(10, 10), 10 as u32)
  );
  ```

  This also means that objects can be passed by reference too:

  ```rust
  let circle = Circle::new(Coord::new(10, 10), 10 as u32);

  display.draw(&circle);

  // Reuse `circle` here
  ```

- **(breaking)** All `with_<prop>()` style methods are replaced by their unprefixed `<prop>()` counterparts - #106
  - `with_style()` -> `style()`
  - `with_stroke()` -> `stroke()`
  - `with_stroke_width()` -> `stroke_width()`
  - `with_fill()` -> `fill()`
- **(breaking)** `ImageBMP` and `ImageTGA` are now disabled by default behind Cargo features
  - Get `ImageBMP` by adding the `bmp` feature to your `Cargo.toml`
  - Get `ImageTGA` by adding the `tga` feature to your `Cargo.toml`
- **(breaking)** fonts now render with a transparent background by default. To get the old behaviour back, add a `fill` like this:

  ```rust
  // Without macros
  Font6x8::render_str("Hello Rust!").fill(Some(1u8.into()));

  // With macros
  text_6x8!("Hello Rust!", fill = Some(1u8.into()));
  ```

- Added a bunch of examples and docs. I hope it makes the crate easier to use! Please open an issue if anything is missing or hard to understand.
- The builtin simulator now supports colour pixel types, like `RGB565`.
- `From` is implemented for a few more types for `Coord` and `UnsignedCoord`. Among other things, they can now be converted to tuples by calling `.into()`.

### Deprecated

- None

### Removed

- **(breaking)** `PixelColorU*` types. Use vanilla `u8`, `u16` or `u32` instead.
  - `PixelColorU8` -> `u8`
  - `PixelColorU16` -> `u16`
  - `PixelColorU32` -> `u32`
- **(breaking)** The deprecated `.dimensions()` method for fonts is replaced by the `.size()` method from the `WithStyle` trait. This makes fonts consistent with other embedded-graphics objects

### Fixed

- Circles with no stroke but `Some(...)` fill are now rendered instead of skipped.
- Embedded graphics objects can now be returned from functions, chained or not. For example:

  ```rust
  fn multi() -> impl Iterator<Item = Pixel<u8>> {
      let line = Line::new(Coord::new(0, 1), Coord::new(2, 3))
          .stroke(Some(1u8.into()));

      let circle = Circle::new(Coord::new(5, 5), 3)
          .stroke(Some(1u8.into()));

      line.into_iter().chain(circle)
  }
  ```

### Security

- None<|MERGE_RESOLUTION|>--- conflicted
+++ resolved
@@ -15,13 +15,12 @@
 
 - **(breaking)** `Coord`s can no longer be created from `(u32, u32)`, `[u32; 2]` or `&[u32; 2]`; these conversions are dangerous as the full range of `u32` values cannot be represented by the `i32` used for storage inside `Coord`.
 
-<<<<<<< HEAD
 - **(breaking)** `Coord::clamp_positive` is removed.
 
 - **(breaking)** `Coord` and `UnsignedCoord` are replaced by `Point` and `Size`.
 
 - **(breaking)** `Pixel` now uses the signed `Point` type as the first element. Display drivers need to implement an additional check if `x` and `y` are greater or equal to zero.
-=======
+
 - **(breaking)** The image module has been rewritten to support big- and little-endian image formats. [`Image1BPP`], [`Image8BPP`] and [`Image16BPP`] are no longer available, and have been replaced with the single [`Image`] type. To migrate from the previous image types, use [`Image`] with a specified pixel color, like this:
 
   ```rust
@@ -58,7 +57,6 @@
 ## Fixed
 
 - The code examples `README.md` are now checked in CI during crate compilation. They were woefully outdated and have now been fixed.
->>>>>>> 80fa220f
 
 ## 0.6.0-alpha.1
 
